/*  Copyright 2022-23, Juspay India Pvt Ltd
    This program is free software: you can redistribute it and/or modify it under the terms of the GNU Affero General Public License
    as published by the Free Software Foundation, either version 3 of the License, or (at your option) any later version. This program
    is distributed in the hope that it will be useful, but WITHOUT ANY WARRANTY; without even the implied warranty of MERCHANTABILITY
    or FITNESS FOR A PARTICULAR PURPOSE. See the GNU Affero General Public License for more details. You should have received a copy of
    the GNU Affero General Public License along with this program. If not, see <https://www.gnu.org/licenses/>.
*/
use crate::common::types::*;
use crate::redis::keys::*;
use actix_web::web::Data;
use chrono::{DateTime, Utc};
use fred::types::{GeoPosition, GeoUnit, GeoValue, MultipleGeoValues, RedisValue, SortOrder};
use futures::Future;
use shared::utils::{logger::*, prometheus};
use shared::{redis::types::RedisConnectionPool, tools::error::AppError};
use std::sync::Arc;

pub async fn set_ride_details(
    data: Data<AppState>,
    merchant_id: &MerchantId,
    city: &CityName,
    driver_id: &DriverId,
    ride_id: RideId,
    ride_status: RideStatus,
) -> Result<(), AppError> {
    let ride_details = RideDetails {
        ride_id,
        ride_status,
    };
    let ride_details = serde_json::to_string(&ride_details).unwrap();

    data.persistent_redis
        .set_with_expiry(
            &on_ride_details_key(&merchant_id, &city, &driver_id),
            ride_details,
            data.redis_expiry,
        )
        .await?;

    Ok(())
}

pub async fn set_driver_details(
    data: Data<AppState>,
    ride_id: &RideId,
    driver_details: DriverDetails,
) -> Result<(), AppError> {
    let driver_details = serde_json::to_string(&driver_details).unwrap();

    let _ = data
        .persistent_redis
        .set_with_expiry(
            &on_ride_driver_details_key(ride_id),
            driver_details,
            data.redis_expiry,
        )
        .await;

    Ok(())
}

pub async fn get_drivers_within_radius(
    data: Data<AppState>,
    merchant_id: &MerchantId,
    city: &CityName,
    vehicle: &VehicleType,
    bucket: &u64,
    location: Point,
    radius: f64,
    on_ride: bool,
) -> Result<Vec<DriverLocationPoint>, AppError> {
<<<<<<< HEAD
    let mut nearby_drivers = Vec::new();
    for i in 0..data.nearby_bucket_threshold {
        let x = data
            .non_persistent_redis
            .geo_search(
                driver_loc_bucket_key(&merchant_id, &city, &vehicle, &(bucket - i), on_ride)
                    .as_str(),
                None,
                Some(GeoPosition::from((location.lon, location.lat))),
                Some((radius, GeoUnit::Meters)),
                None,
                Some(SortOrder::Asc),
                None,
                true,
                true,
                false,
            )
            .await?;
        nearby_drivers.extend(x);
    }

    info!("get_nearby_drivers {:?}", nearby_drivers);
=======
    let nearby_drivers = data
        .non_persistent_redis
        .geo_search(
            driver_loc_bucket_key(&merchant_id, &city, &vehicle, &bucket).as_str(),
            None,
            Some(GeoPosition::from((location.lon, location.lat))),
            Some((radius, GeoUnit::Meters)),
            None,
            Some(SortOrder::Asc),
            None,
            true,
            true,
            false,
        )
        .await?;
>>>>>>> ec81d29a

    let mut resp: Vec<DriverLocationPoint> = Vec::new();

    if on_ride {
        for driver in nearby_drivers {
            match driver.member {
                RedisValue::String(driver_id) => {
                    let pos = driver
                        .position
                        .expect("GeoPosition not found for geo search");
                    let lon = pos.longitude;
                    let lat = pos.latitude;

                    let driver_ride_status = get_driver_ride_status(
                        data.clone(),
                        &driver_id.to_string(),
                        merchant_id,
                        city,
                    )
                    .await?;
                    if let Some(ride_status) = driver_ride_status {
                        if (ride_status == RideStatus::INPROGRESS)
                            || (ride_status == RideStatus::NEW)
                        {
                            resp.push(DriverLocationPoint {
                                driver_id: driver_id.to_string(),
                                location: Point { lat: lat, lon: lon },
                            });
                        }
                    }
                }
                _ => {
                    info!(tag = "[Redis]", "Invalid RedisValue variant");
                }
            }
        }
    } else {
        for driver in nearby_drivers {
            match driver.member {
                RedisValue::String(driver_id) => {
                    let pos = driver
                        .position
                        .expect("GeoPosition not found for geo search");
                    let lon = pos.longitude;
                    let lat = pos.latitude;

                    let driver_ride_status = get_driver_ride_status(
                        data.clone(),
                        &driver_id.to_string(),
                        merchant_id,
                        city,
                    )
                    .await?;
                    if let Some(ride_status) = driver_ride_status {
                        if (ride_status != RideStatus::INPROGRESS)
                            && (ride_status != RideStatus::NEW)
                        {
                            resp.push(DriverLocationPoint {
                                driver_id: driver_id.to_string(),
                                location: Point { lat: lat, lon: lon },
                            });
                        }
                    } else {
                        resp.push(DriverLocationPoint {
                            driver_id: driver_id.to_string(),
                            location: Point { lat: lat, lon: lon },
                        });
                    }
                }
                _ => {
                    info!(tag = "[Redis]", "Invalid RedisValue variant");
                }
            }
        }
    }
    return Ok(resp);
}

pub async fn push_drainer_driver_location(
    data: Data<AppState>,
    merchant_id: &MerchantId,
    city: &CityName,
    vehicle: &VehicleType,
    bucket: &u64,
    geo_entries: &Vec<(Latitude, Longitude, DriverId)>,
) -> Result<(), AppError> {
    let geo_values: Vec<GeoValue> = geo_entries
        .to_owned()
        .into_iter()
        .map(|(lat, lon, driver_id)| {
            prometheus::QUEUE_GUAGE.dec();
            GeoValue {
                coordinates: GeoPosition {
                    latitude: lat,
                    longitude: lon,
                },
                member: driver_id.into(),
            }
        })
        .collect();
    let multiple_geo_values: MultipleGeoValues = geo_values.into();

    let _ = data
        .non_persistent_redis
<<<<<<< HEAD
        .geo_add_with_expiry(
            &driver_loc_bucket_key(merchant_id, city, vehicle, bucket, on_ride),
=======
        .geo_add(
            &driver_loc_bucket_key(merchant_id, city, vehicle, bucket),
>>>>>>> ec81d29a
            multiple_geo_values,
            None,
            false,
            data.bucket_expiry * data.nearby_bucket_threshold,
        )
        .await?;

    return Ok(());
}

pub async fn get_driver_location(
    data: Data<AppState>,
    driver_id: &DriverId,
) -> Result<DriverLastKnownLocation, AppError> {
    let last_location_update = data
        .persistent_redis
        .get_key(&driver_details_key(&driver_id))
        .await?;

    if let Some(val) = last_location_update {
        let driver_all_details = serde_json::from_str::<DriverAllDetails>(&val)
            .map_err(|err| AppError::InternalError(err.to_string()))?;
        if let Some(last_known_location) = driver_all_details.driver_last_known_location {
            return Ok(last_known_location);
        }
    }

    return Err(AppError::InternalError(
        "Failed to get_driver_location".to_string(),
    ));
}

pub async fn get_driver_last_location_update(
    data: Data<AppState>,
    driver_id: &DriverId,
) -> Result<DateTime<Utc>, AppError> {
    let last_location_update = data
        .persistent_redis
        .get_key(&driver_details_key(&driver_id))
        .await?;

    if let Some(val) = last_location_update {
        if let Ok(x) = serde_json::from_str::<DriverAllDetails>(&val) {
            if let Some(x) = x.driver_last_known_location {
                return Ok(x.timestamp.with_timezone(&Utc));
            }
        }
    }

    return Err(AppError::InternalError(
        "Failed to get_driver_last_location_update".to_string(),
    ));
}

pub async fn set_driver_mode_details(
    data: Data<AppState>,
    driver_id: DriverId,
    driver_mode: DriverMode,
) -> Result<(), AppError> {
    let last_location_update = data
        .persistent_redis
        .get_key(&driver_details_key(&driver_id))
        .await?;
    let driver_all_details = if let Some(val) = last_location_update {
        let mut value = serde_json::from_str::<DriverAllDetails>(&val)
            .map_err(|err| AppError::InternalError(err.to_string()))?;
        value.driver_mode = Some(driver_mode);
        value
    } else {
        DriverAllDetails {
            driver_mode: Some(driver_mode),
            driver_last_known_location: None,
        }
    };
    let value = serde_json::to_string(&driver_all_details)
        .map_err(|err| AppError::InternalError(err.to_string()))?;
    let _ = data
        .persistent_redis
        .set_with_expiry(
            &driver_details_key(&driver_id),
            value,
            data.last_location_timstamp_expiry,
        )
        .await?;
    return Ok(());
}

pub async fn set_driver_last_location_update(
    data: Data<AppState>,
    driver_id: &DriverId,
    merchant_id: &MerchantId,
    last_location: &Point,
    driver_mode: Option<DriverMode>,
) -> Result<(), AppError> {
    let last_location_update = data
        .persistent_redis
        .get_key(&driver_details_key(&driver_id))
        .await?;

    let driver_all_details = if let Some(val) = last_location_update {
        let mut value = serde_json::from_str::<DriverAllDetails>(&val)
            .map_err(|err| AppError::InternalError(err.to_string()))?;

        let driver_last_known_location: DriverLastKnownLocation = DriverLastKnownLocation {
            location: Point {
                lat: last_location.lat,
                lon: last_location.lon,
            },
            timestamp: Utc::now(),
            merchant_id: merchant_id.to_string(),
        };
        value.driver_last_known_location = Some(driver_last_known_location);
        if driver_mode.is_some() {
            value.driver_mode = driver_mode;
        }
        value
    } else {
        let value = DriverAllDetails {
            driver_mode,
            driver_last_known_location: Some(DriverLastKnownLocation {
                location: Point {
                    lat: last_location.lat,
                    lon: last_location.lon,
                },
                timestamp: Utc::now(),
                merchant_id: merchant_id.to_string(),
            }),
        };
        value
    };
    let value = serde_json::to_string(&driver_all_details)
        .map_err(|err| AppError::InternalError(err.to_string()))?;

    let _ = data
        .persistent_redis
        .set_with_expiry(
            &driver_details_key(&driver_id),
            value,
            data.last_location_timstamp_expiry,
        )
        .await?;

    return Ok(());
}

pub async fn get_driver_ride_status(
    data: Data<AppState>,
    driver_id: &DriverId,
    merchant_id: &MerchantId,
    city: &CityName,
) -> Result<Option<RideStatus>, AppError> {
    let ride_details: Option<String> = data
        .persistent_redis
        .get_key(&on_ride_details_key(&merchant_id, &city, &driver_id))
        .await?;

    match ride_details {
        Some(ride_details) => {
            let ride_details = serde_json::from_str::<RideDetails>(&ride_details)
                .map_err(|err| AppError::InternalError(err.to_string()))?;

            Ok(Some(ride_details.ride_status))
        }
        None => Ok(None),
    }
}

pub async fn get_driver_ride_details(
    data: Data<AppState>,
    driver_id: &DriverId,
    merchant_id: &MerchantId,
    city: &CityName,
) -> Result<RideDetails, AppError> {
    let ride_details: Option<String> = data
        .persistent_redis
        .get_key(&on_ride_details_key(&merchant_id, &city, &driver_id))
        .await?;

    let ride_details = match ride_details {
        Some(ride_details) => ride_details,
        None => {
            return Err(AppError::InternalError(
                "Driver ride details not found".to_string(),
            ))
        }
    };

    let ride_details = serde_json::from_str::<RideDetails>(&ride_details)
        .map_err(|err| AppError::InternalError(err.to_string()))?;

    Ok(ride_details)
}

pub async fn get_driver_details(
    data: Data<AppState>,
    ride_id: &RideId,
) -> Result<DriverDetails, AppError> {
    let driver_details: Option<String> = data
        .persistent_redis
        .get_key(&on_ride_driver_details_key(&ride_id))
        .await?;

    let driver_details = match driver_details {
        Some(driver_details) => driver_details,
        None => {
            return Err(AppError::InternalError(
                format!("Driver details not found for RideId : {ride_id}").to_string(),
            ))
        }
    };

    let driver_details = serde_json::from_str::<DriverDetails>(&driver_details)
        .map_err(|err| AppError::InternalError(err.to_string()))?;

    Ok(driver_details)
}

pub async fn push_on_ride_driver_location(
    data: Data<AppState>,
    driver_id: &DriverId,
    merchant_id: &MerchantId,
    city: &CityName,
    geo_entries: &Vec<Point>,
) -> Result<(), AppError> {
    let mut geo_points: Vec<String> = Vec::new();

    for entry in geo_entries {
        let value = serde_json::to_string(&entry)
            .map_err(|err| AppError::InternalError(err.to_string()))?;
        geo_points.push(value);
    }

    let _ = data
        .persistent_redis
        .rpush(
            &on_ride_loc_key(&merchant_id, &city, &driver_id),
            geo_points,
        )
        .await?;

    return Ok(());
}

pub async fn get_on_ride_driver_location_count(
    data: Data<AppState>,
    driver_id: &DriverId,
    merchant_id: &MerchantId,
    city: &CityName,
) -> Result<i64, AppError> {
    let driver_location_count = data
        .persistent_redis
        .llen(&on_ride_loc_key(&merchant_id, &city, &driver_id))
        .await?;

    Ok(driver_location_count)
}

pub async fn get_on_ride_driver_locations(
    data: Data<AppState>,
    driver_id: &DriverId,
    merchant_id: &MerchantId,
    city: &CityName,
    pop_length: usize,
) -> Result<Vec<Point>, AppError> {
    let output = data
        .persistent_redis
        .rpop(
            &on_ride_loc_key(&merchant_id, &city, &driver_id),
            Some(pop_length),
        )
        .await?;

    let mut geo_points: Vec<Point> = Vec::new();

    for point in output {
        let geo_point = serde_json::from_str::<Point>(&point)
            .map_err(|err| AppError::InternalError(err.to_string()))?;
        geo_points.push(geo_point);
    }

    Ok(geo_points)
}

pub async fn set_driver_id(
    data: Data<AppState>,
    token: &String,
    driver_id: &DriverId,
) -> Result<(), AppError> {
    let _: () = data
        .persistent_redis
        .set_with_expiry(&set_driver_id_key(token), driver_id, data.auth_token_expiry)
        .await
        .unwrap();

    Ok(())
}

pub async fn get_driver_id(
    data: Data<AppState>,
    token: &String,
) -> Result<Option<String>, AppError> {
    let driver_id: Option<String> = data
        .persistent_redis
        .get_key(&set_driver_id_key(token))
        .await?;
    Ok(driver_id)
}

pub async fn with_lock_redis<F, Args, Fut>(
    redis: Arc<RedisConnectionPool>,
    key: &str,
    expiry: i64,
    callback: F,
    args: Args,
) -> Result<(), AppError>
where
    F: Fn(Args) -> Fut,
    Args: Send + 'static,
    Fut: Future<Output = Result<(), AppError>>,
{
    let lock = redis.setnx_with_expiry(key, true, expiry).await;

    if let Ok(_) = lock {
        let resp = callback(args).await;
        let _ = redis.delete_key(key).await;
        resp?
    } else {
        return Err(AppError::HitsLimitExceeded);
    }
    Ok(())
}<|MERGE_RESOLUTION|>--- conflicted
+++ resolved
@@ -69,13 +69,12 @@
     radius: f64,
     on_ride: bool,
 ) -> Result<Vec<DriverLocationPoint>, AppError> {
-<<<<<<< HEAD
     let mut nearby_drivers = Vec::new();
-    for i in 0..data.nearby_bucket_threshold {
-        let x = data
+    for bucket_idx in 0..data.nearby_bucket_threshold {
+        let nearby_drivers_for_bucket = data
             .non_persistent_redis
             .geo_search(
-                driver_loc_bucket_key(&merchant_id, &city, &vehicle, &(bucket - i), on_ride)
+                driver_loc_bucket_key(&merchant_id, &city, &vehicle, &(bucket - bucket_idx))
                     .as_str(),
                 None,
                 Some(GeoPosition::from((location.lon, location.lat))),
@@ -91,24 +90,7 @@
         nearby_drivers.extend(x);
     }
 
-    info!("get_nearby_drivers {:?}", nearby_drivers);
-=======
-    let nearby_drivers = data
-        .non_persistent_redis
-        .geo_search(
-            driver_loc_bucket_key(&merchant_id, &city, &vehicle, &bucket).as_str(),
-            None,
-            Some(GeoPosition::from((location.lon, location.lat))),
-            Some((radius, GeoUnit::Meters)),
-            None,
-            Some(SortOrder::Asc),
-            None,
-            true,
-            true,
-            false,
-        )
-        .await?;
->>>>>>> ec81d29a
+    info!("Get Nearby Drivers {:?}", nearby_drivers);
 
     let mut resp: Vec<DriverLocationPoint> = Vec::new();
 
@@ -213,13 +195,8 @@
 
     let _ = data
         .non_persistent_redis
-<<<<<<< HEAD
         .geo_add_with_expiry(
-            &driver_loc_bucket_key(merchant_id, city, vehicle, bucket, on_ride),
-=======
-        .geo_add(
             &driver_loc_bucket_key(merchant_id, city, vehicle, bucket),
->>>>>>> ec81d29a
             multiple_geo_values,
             None,
             false,
