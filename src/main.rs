--- conflicted
+++ resolved
@@ -4,7 +4,6 @@
 use location_tracking_service::lists::make_rand_loc_list;
 use redis::Commands;
 // use std::{time};
-<<<<<<< HEAD
 use tokio::time::Duration;
 use std::{sync::{Arc, Mutex}, thread};
 // use super::updater::{add_to_server, push_coord};
@@ -45,18 +44,6 @@
     // let mut new_list: Vec<(f64, f64, String)> = Vec::new();
     // push_coord(&mut new_list, (1.0, 1.0, "loc1"));
     // println!("{:?}", new_list);
-
-=======
-use tokio::time::{interval, Duration};
-use futures::future::abortable;
-use std::{sync::{Arc, Mutex}, thread};
-use location_tracking_service::update::add_to_server;
-
-const NUM_DRIVERS: u64 = 10000;
-
-#[tokio::main]
-async fn main() {
->>>>>>> abc28c9f
     let mut conn = connect();
     let upd_list: Arc<Mutex<Vec<(f64, f64, String)>>> = Arc::new(Mutex::new(Vec::new()));
     
@@ -65,17 +52,11 @@
         loop {
             let rand_list = make_rand_loc_list(NUM_DRIVERS);
             //println!("{}", rand_list.len());
-<<<<<<< HEAD
+
             for (lon, lat, loc_val) in rand_list {
                 //println!("({}, {}, {})", item.0, item.1, item.2);
                 if let Ok(mut x) = upd_list_clone.lock() {
                     push_coord(&mut x, (lon, lat, &loc_val));
-=======
-            for item in rand_list {
-                //println!("({}, {}, {})", item.0, item.1, item.2);
-                if let Ok(mut x) = upd_list_clone.lock() {
-                    x.push(item);
->>>>>>> abc28c9f
                 }
             }
         }
