--- conflicted
+++ resolved
@@ -19,11 +19,7 @@
 dotenv = "0.15.0"
 redis = "0.23.0"
 cargo-test = "0.3.1"
-<<<<<<< HEAD
-cargo-check = {version = "0.2.2"}
-=======
 cargo-check = "0.2.2"
->>>>>>> abc28c9f
 rand = "0.8.5"
 futures = "0.3.28"
 geohash = "0.13.0"